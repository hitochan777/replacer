--- conflicted
+++ resolved
@@ -77,11 +77,7 @@
         assert self.model is not None
         self.vocab = vocab
         self.model.init_sims()
-<<<<<<< HEAD
-        vocab_in_word2vec = [word for word in vocab if word in self.model.vocab]
-=======
         vocab_in_word2vec = [word for word in vocab if self.lowercase(word) in self.model.vocab]
->>>>>>> 72d9a5b1
         indices = list(map(lambda word: self.model.vocab[self.lowercase(word)].index, vocab_in_word2vec[:topn]))
         self.syn0norm_in_vocab = self.model.syn0norm[indices]
 
